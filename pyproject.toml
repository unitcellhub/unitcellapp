--- conflicted
+++ resolved
@@ -1,11 +1,7 @@
 [project]
 name = "unitcellapp"
 description = "Lattice unitcell geometry and analysis framework"
-<<<<<<< HEAD
-version = "0.0.17"
-=======
 version = "0.0.18-dev1"
->>>>>>> 592ce70c
 readme = "README.md"
 requires-python = ">=3.10, <3.12"
 license = {file = "LICENSE"}
@@ -45,11 +41,7 @@
 
 
 [tool.bumpversion]
-<<<<<<< HEAD
-current_version = "0.0.17"
-=======
 current_version = "0.0.18-dev1"
->>>>>>> 592ce70c
 parse = """(?x)
     (?P<major>0|[1-9]\\d*)\\.
     (?P<minor>0|[1-9]\\d*)\\.
